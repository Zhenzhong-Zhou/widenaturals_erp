--- conflicted
+++ resolved
@@ -83,35 +83,32 @@
 const sanitizeMessage = (message, maskIp = false) => {
   if (!message || typeof message !== 'string') return message;
 
-<<<<<<< HEAD
-  return message
+  let sanitizedMessage = message
     // Mask passwords (e.g., password=1234 or "password": "1234")
-    .replace(/(password\s*[:=]\s*)["']?\S+["']?/gi, '$1****')
+    .replace(/(password\s*[:=]\s*)(["']?)[^"&', ]+\2/g, '$1****')
     // Mask tokens (e.g., token=abcd1234 or "token": "abcd1234")
-    .replace(/(token\s*[:=]\s*)["']?\S+["']?/gi, '$1****')
+    .replace(/(token\s*[:=]\s*)(["']?)[^"&', ]+\2/g, '$1****')
     // Mask email addresses (e.g., user@example.com)
-    .replace(/\b[A-Za-z0-9._%+-]+@[A-Za-z0-9.-]+\.[A-Z|a-z]{2,}\b/g, '***@***')
-    // Optionally mask IP addresses
-    .replace(maskIp ? /\b(?:\d{1,3}\.){3}\d{1,3}\b/g : /(?:)/g, '***.***.***.***');
-=======
-  return (
-    message
-      // Mask passwords (e.g., password=1234 or "password": "1234")
-      .replace(/(password\s*[:=]\s*)["']?\S+["']?/gi, '$1****')
-      // Mask tokens (e.g., token=abcd1234 or "token": "abcd1234")
-      .replace(/(token\s*[:=]\s*)["']?\S+["']?/gi, '$1****')
-      // Mask email addresses (e.g., user@example.com)
-      .replace(
-        /\b[A-Za-z0-9._%+-]+@[A-Za-z0-9.-]+\.[A-Z|a-z]{2,}\b/g,
-        '***@***'
-      )
-      // Optionally mask IP addresses
-      .replace(
-        maskIp ? /\b(?:\d{1,3}\.){3}\d{1,3}\b/g : /(?:)/g,
-        '***.***.***.***'
-      )
-  );
->>>>>>> 71601e46
+    .replace(/[a-zA-Z0-9._%+-]+@[a-zA-Z0-9.-]+\.[a-zA-Z]{2,}/g, 'EMAIL')
+    // Mask phone numbers (e.g., 123-456-7890, (123) 456-7890, or international formats)
+    .replace(
+      /(?:\+\d{1,3}[- ]?)?(?:\(\d{1,4}\)|\d{1,4})[- ]?\d{1,4}[- ]?\d{1,4}[- ]?\d{1,9}/g,
+      'PHONE_NUMBER'
+    );
+
+  // Conditionally mask IP addresses (e.g., 192.168.1.1 or 2001:0db8::/32)
+  if (maskIp) {
+    sanitizedMessage = sanitizedMessage.replace(
+      /\b(?:\d{1,3}\.){3}\d{1,3}\b/g, // IPv4
+      'IP_ADDRESS'
+    );
+    sanitizedMessage = sanitizedMessage.replace(
+      /\b([a-fA-F0-9]{1,4}:){7}[a-fA-F0-9]{1,4}\b/g, // IPv6
+      'IP_ADDRESS'
+    );
+  }
+
+  return sanitizedMessage;
 };
 
 /**
