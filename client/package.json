{
  "name": "client",
  "private": true,
  "version": "0.0.0",
  "type": "module",
  "scripts": {
    "dev": "vite",
    "build": "tsc -b && vite build --mode production",
    "build:dev": "tsc -b && vite build --mode development",
    "lint": "eslint .",
    "preview": "vite preview",
    "start": "vite preview --host --port 5175"
  },
  "dependencies": {
    "@emotion/react": "^11.14.0",
    "@emotion/styled": "^11.14.0",
    "@fortawesome/fontawesome-svg-core": "^6.7.2",
    "@fortawesome/free-brands-svg-icons": "^6.7.2",
    "@fortawesome/free-regular-svg-icons": "^6.7.2",
    "@fortawesome/free-solid-svg-icons": "^6.7.2",
    "@fortawesome/react-fontawesome": "^0.2.2",
    "@mui/icons-material": "^7.0.2",
    "@mui/material": "^7.1.0",
    "@mui/x-date-pickers": "^8.3.1",
    "@reduxjs/toolkit": "^2.5.0",
    "@types/styled-components": "^5.1.34",
    "axios": "^1.8.4",
    "date-fns": "^4.1.0",
    "file-saver": "^2.0.5",
    "js-cookie": "^3.0.5",
    "jwt-decode": "^4.0.0",
    "libphonenumber-js": "^1.12.6",
    "lodash": "^4.17.21",
    "path-browserify": "^1.0.1",
    "react": "^19.1.0",
    "react-dom": "^19.1.0",
    "react-hook-form": "^7.55.0",
    "react-medium-image-zoom": "^5.2.14",
    "react-phone-input-2": "^2.15.1",
    "react-redux": "^9.2.0",
    "react-router-dom": "^7.5.2",
<<<<<<< HEAD
=======
    "react-toastify": "^11.0.5",
    "react-zoom-pan-pinch": "^3.7.0",
>>>>>>> 2e219782
    "redux-persist": "^6.0.0",
    "slugify": "^1.6.6",
    "styled-components": "^6.1.17",
    "uuid": "^11.1.0"
  },
  "devDependencies": {
    "@eslint/js": "^9.24.0",
    "@testing-library/jest-dom": "^6.6.3",
    "@testing-library/react": "^16.3.0",
    "@types/file-saver": "^2.0.7",
    "@types/js-cookie": "^3.0.6",
    "@types/lodash": "^4.17.17",
    "@types/react": "^19.1.0",
    "@types/react-dom": "^19.1.1",
    "@types/react-redux": "^7.1.34",
    "@types/react-router-dom": "^5.3.3",
    "@vitejs/plugin-react": "^4.3.4",
    "eslint": "^9.24.0",
    "eslint-plugin-react-hooks": "^5.0.0",
    "eslint-plugin-react-refresh": "^0.4.16",
    "globals": "^16.0.0",
    "jest": "^29.7.0",
    "rollup-plugin-visualizer": "^5.14.0",
    "source-map-explorer": "^2.5.3",
<<<<<<< HEAD
    "typescript": "^5.8.2",
    "typescript-eslint": "^8.18.2",
=======
    "typescript": "^5.8.3",
    "typescript-eslint": "^8.29.1",
>>>>>>> 2e219782
    "vite": "^6.3.4",
    "vite-plugin-compression": "^0.5.1"
  }
}<|MERGE_RESOLUTION|>--- conflicted
+++ resolved
@@ -39,11 +39,8 @@
     "react-phone-input-2": "^2.15.1",
     "react-redux": "^9.2.0",
     "react-router-dom": "^7.5.2",
-<<<<<<< HEAD
-=======
     "react-toastify": "^11.0.5",
     "react-zoom-pan-pinch": "^3.7.0",
->>>>>>> 2e219782
     "redux-persist": "^6.0.0",
     "slugify": "^1.6.6",
     "styled-components": "^6.1.17",
@@ -68,13 +65,8 @@
     "jest": "^29.7.0",
     "rollup-plugin-visualizer": "^5.14.0",
     "source-map-explorer": "^2.5.3",
-<<<<<<< HEAD
-    "typescript": "^5.8.2",
-    "typescript-eslint": "^8.18.2",
-=======
     "typescript": "^5.8.3",
     "typescript-eslint": "^8.29.1",
->>>>>>> 2e219782
     "vite": "^6.3.4",
     "vite-plugin-compression": "^0.5.1"
   }
